--- conflicted
+++ resolved
@@ -349,16 +349,10 @@
 the output device name.
 
 .TP
-<<<<<<< HEAD
 .BI via " [ FAMILY ] ADDRESS"
 the address of the nexthop router, in the address family FAMILY.
 Actually, the sense of this field depends on the route type.  For
 normal
-=======
-.BI via " ADDRESS"
-the address of the nexthop router. Actually, the sense of this field
-depends on the route type. For normal
->>>>>>> a89d5329
 .B unicast
 routes it is either the true next hop router or, if it is a direct
 route installed in BSD compatibility mode, it can be a local address
