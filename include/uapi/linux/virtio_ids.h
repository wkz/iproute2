--- conflicted
+++ resolved
@@ -56,14 +56,10 @@
 #define VIRTIO_ID_PMEM			27 /* virtio pmem */
 #define VIRTIO_ID_RPMB			28 /* virtio rpmb */
 #define VIRTIO_ID_MAC80211_HWSIM	29 /* virtio mac80211-hwsim */
-<<<<<<< HEAD
-#define VIRTIO_ID_SCMI			32 /* virtio SCMI */
-=======
 #define VIRTIO_ID_VIDEO_ENCODER		30 /* virtio video encoder */
 #define VIRTIO_ID_VIDEO_DECODER		31 /* virtio video decoder */
 #define VIRTIO_ID_SCMI			32 /* virtio SCMI */
 #define VIRTIO_ID_NITRO_SEC_MOD		33 /* virtio nitro secure module*/
->>>>>>> 92e32f77
 #define VIRTIO_ID_I2C_ADAPTER		34 /* virtio i2c adapter */
 #define VIRTIO_ID_WATCHDOG		35 /* virtio watchdog */
 #define VIRTIO_ID_CAN			36 /* virtio can */
